import numpy as np
import numpy.typing as npt
from abc import abstractmethod, ABC


class Region(ABC):

    def __init__(self, name):
        self.name = name

    @abstractmethod
    def isin(self, xyz) -> bool:
        raise NotImplementedError

    @abstractmethod
<<<<<<< HEAD
    def volume(self)->float:
=======
    def volumn(self) -> float:
>>>>>>> 19997dc2
        raise NotImplementedError

    @property
    @abstractmethod
    def xlo(self):
        raise NotImplementedError

    @property
    @abstractmethod
    def xhi(self):
        raise NotImplementedError

    @property
    @abstractmethod
    def ylo(self):
        raise NotImplementedError

    @property
    @abstractmethod
    def yhi(self):
        raise NotImplementedError

    @property
    @abstractmethod
    def zlo(self):
        raise NotImplementedError

    @property
    @abstractmethod
    def zhi(self):
        raise NotImplementedError


class PeriodicBoundary(ABC):

    @abstractmethod
    def wrap(self, xyz) -> np.ndarray:
        raise NotImplementedError


class Cube(Region):

    def __init__(
        self,
        side: int | float,
        origin: npt.ArrayLike = np.array([0, 0, 0]),
        name="Cube",
    ):
        super().__init__(name)
        self.origin = np.array(origin)
        self.side = side

    def isin(self, xyz):
<<<<<<< HEAD
        return np.logical_and(np.all(self.origin <= xyz, axis=1), np.all(xyz <= self.origin + self.side, axis=1))
    
    def volume(self):
=======
        return np.logical_and(
            np.all(self.origin <= xyz, axis=1),
            np.all(xyz <= self.origin + self.side, axis=1),
        )

    def volumn(self):
>>>>>>> 19997dc2
        return self.side**3

    @property
    def xlo(self):
        return self.origin[0]

    @property
    def xhi(self):
        return self.origin[0] + self.side

    @property
    def ylo(self):
        return self.origin[1]

    @property
    def yhi(self):
        return self.origin[1] + self.side

    @property
    def zlo(self):
        return self.origin[2]

    @property
    def zhi(self):
        return self.origin[2] + self.side


class Sphere(Region):

    def __init__(self, origin: npt.ArrayLike, radius: int | float, name="Sphere"):
        super().__init__(name)
        self.center = np.array(origin)
        self.radius = radius

    def isin(self, xyz):
        return np.linalg.norm(xyz - self.center) <= self.radius
<<<<<<< HEAD
    
    def volume(self):
        return 4/3*np.pi*self.radius**3
    
=======

    def volumn(self):
        return 4 / 3 * np.pi * self.radius**3


>>>>>>> 19997dc2
class Cuboid(Region):

    def __init__(self, origin: npt.ArrayLike, lengths: npt.ArrayLike, name="Cuboid"):
        super().__init__(name)
        self.origin = np.array(origin)
        self.upper = self.origin + lengths
        self.lengths = lengths

    def isin(self, xyz):
        return np.all(self.origin <= xyz) and np.all(xyz <= self.upper)
<<<<<<< HEAD
    
    def volume(self):
=======

    def volumn(self):
>>>>>>> 19997dc2
        return np.prod(self.lengths)

    def constrain(self, xyz):

        upper = xyz - self.upper
        lower = self.origin - xyz
        tmp = np.max(np.concat([upper, lower]))
        return tmp<|MERGE_RESOLUTION|>--- conflicted
+++ resolved
@@ -13,11 +13,7 @@
         raise NotImplementedError
 
     @abstractmethod
-<<<<<<< HEAD
-    def volume(self)->float:
-=======
     def volumn(self) -> float:
->>>>>>> 19997dc2
         raise NotImplementedError
 
     @property
@@ -71,18 +67,12 @@
         self.side = side
 
     def isin(self, xyz):
-<<<<<<< HEAD
-        return np.logical_and(np.all(self.origin <= xyz, axis=1), np.all(xyz <= self.origin + self.side, axis=1))
-    
-    def volume(self):
-=======
         return np.logical_and(
             np.all(self.origin <= xyz, axis=1),
             np.all(xyz <= self.origin + self.side, axis=1),
         )
 
     def volumn(self):
->>>>>>> 19997dc2
         return self.side**3
 
     @property
@@ -119,18 +109,11 @@
 
     def isin(self, xyz):
         return np.linalg.norm(xyz - self.center) <= self.radius
-<<<<<<< HEAD
-    
-    def volume(self):
-        return 4/3*np.pi*self.radius**3
-    
-=======
 
     def volumn(self):
         return 4 / 3 * np.pi * self.radius**3
 
 
->>>>>>> 19997dc2
 class Cuboid(Region):
 
     def __init__(self, origin: npt.ArrayLike, lengths: npt.ArrayLike, name="Cuboid"):
@@ -141,13 +124,8 @@
 
     def isin(self, xyz):
         return np.all(self.origin <= xyz) and np.all(xyz <= self.upper)
-<<<<<<< HEAD
-    
-    def volume(self):
-=======
 
     def volumn(self):
->>>>>>> 19997dc2
         return np.prod(self.lengths)
 
     def constrain(self, xyz):
