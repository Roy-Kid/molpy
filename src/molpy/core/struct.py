--- conflicted
+++ resolved
@@ -42,7 +42,7 @@
 
     def __lt__(self, other):
         return self["name"] < other["name"]
-        
+
     @property
     def R(self):
         return np.array([self["x"], self["y"], self["z"]])
@@ -197,14 +197,17 @@
 
 class Struct(MolpyDynamicModel):
 
-    def __init__(self, **entities):
+    def __init__(self, name:str="", **entities):
         super().__init__(**entities)
+        self.name = name
 
     @classmethod
-    def from_structs(cls, structs):
-        struct = Struct()
+    def from_structs(cls, name:str="", *structs):
+        struct = Struct(name)
         for s in structs:
-            struct.union_(s)
+            for atom in s["atoms"]:
+                atom['name'] = f"{s.name}/{atom['name']}"
+            struct.union_(s) 
         return struct
 
     def __repr__(self):
@@ -213,7 +216,7 @@
     def __deepcopy__(self, memo):
 
         atom_map = {id(atom): atom.copy() for atom in self["atoms"]}
-        new = Struct()
+        new = Struct(name=self.name)
         for key, value in self.items():
             new[key] = Entities()
         new["atoms"] = Entities(atom_map.values())
@@ -262,15 +265,17 @@
 
         self["atoms"].remove(atom)
 
-        self.del_atom_connection_(atom)
+        self.unlink_(atom)
 
         return self
 
     @return_copy
     def del_atom(copy, atom):
         return copy.del_atom_(atom)
-    
-    def del_atom_connection_(self, atom):
+
+    def unlink_(self, atom):
+
+        atom = self.get_atom_by_name(atom)
 
         if "bonds" in self:
             bo = []
@@ -289,22 +294,32 @@
         if "dihedrals" in self:
             dihe = []
             for dihedral in self["dihedrals"]:
-                if atom not in {dihedral.itom, dihedral.jtom, dihedral.ktom, dihedral.ltom}:
+                if atom not in {
+                    dihedral.itom,
+                    dihedral.jtom,
+                    dihedral.ktom,
+                    dihedral.ltom,
+                }:
                     dihe.append(dihedral)
             self["dihedrals"] = dihe
 
         if "impropers" in self:
             imp = []
             for improper in self["impropers"]:
-                if atom not in {improper.itom, improper.jtom, improper.ktom, improper.ltom}:
+                if atom not in {
+                    improper.itom,
+                    improper.jtom,
+                    improper.ktom,
+                    improper.ltom,
+                }:
                     imp.append(improper)
             self["impropers"] = imp
 
         return self
-    
-    @return_copy
-    def del_atom_connection(copy, atom):
-        return copy.del_atom_connection_(atom)
+
+    @return_copy
+    def unlink(copy, atom):
+        return copy.unlink_(atom)
 
     @return_copy
     def add_atom(copy, atom: Atom):
@@ -333,6 +348,9 @@
     def get_atom_by_id(self, id_):
         return self.get_atom_by(lambda atom: atom["id"] == id_)
 
+    def get_atom_by_name(self, name):
+        return self.get_atom_by(lambda atom: atom["name"] == name)
+
     @return_copy
     def union(copy, other: "Struct") -> "Struct":
         return copy.union_(other)
@@ -368,52 +386,100 @@
 
     def link_(self, from_, to_):
 
-        from_atom = self.get_atom_by(lambda atom: atom["name"] == from_)
-        to_atom = self.get_atom_by(lambda atom: atom["name"] == to_)
+        from_atom = self.get_atom_by_name(from_)
+        to_atom = self.get_atom_by_name(to_)
 
         if from_atom is None or to_atom is None:
             raise ValueError("Atom not found")
-        atom_type_names = [atom["type"] for atom in [from_atom, to_atom]]
-        self['bonds'].append(Bond(from_atom, to_atom, type=f"{"-".join(sorted(atom_type_names))}"))
+        if from_atom == to_atom:
+            raise ValueError("Cannot link atom to itself")
+        if from_atom > to_atom:  # i-j -> from-to
+            i, j = to_atom, from_atom
+        else:
+            i, j = from_atom, to_atom
+        self["bonds"].append(
+            Bond(
+                i,
+                j,
+                type=f"{"-".join([atom["type"] for atom in [from_atom, to_atom]])}",
+            )
+        )
+        print(f"Linking {i['id']} to {j['id']}")
 
         # add angle
         from_atom_bonds = self.get_bonds_by_atom(from_atom)
-        from_atom_neighbors = [bond.itom if bond.jtom == from_atom else bond.jtom for bond in from_atom_bonds]
-        for neighbor in from_atom_neighbors:
+        from_atom_neighbors = [
+            bond.itom if bond.jtom == from_atom else bond.jtom
+            for bond in from_atom_bonds
+        ]
+        for neighbor in from_atom_neighbors:  # i-j-k
             if neighbor == to_atom:
                 continue
-            if neighbor < to_atom: i, j = neighbor, to_atom
-            else: i, j = to_atom, neighbor
-            new_angle = Angle(i, from_atom, j, type=f"{"-".join([i["type"], from_atom["type"], j["type"]])}")
-            self['angles'].append(new_angle)
+            if neighbor < to_atom:
+                i, j, k = neighbor, from_atom, to_atom
+            else:
+                i, j, k = to_atom, from_atom, neighbor
+            new_angle = Angle(
+                i,
+                j,
+                k,
+                type=f"{"-".join([i["type"], j["type"], k["type"]])}",
+            )
+            print(f"Adding angle {i['id']} {j['id']} {k['id']}")
+            self["angles"].append(new_angle)
         to_atom_bonds = self.get_bonds_by_atom(to_atom)
-        to_atom_neighbors = [bond.itom if bond.jtom == to_atom else bond.jtom for bond in to_atom_bonds]
+        to_atom_neighbors = [
+            bond.itom if bond.jtom == to_atom else bond.jtom for bond in to_atom_bonds
+        ]
         for neighbor in to_atom_neighbors:
             if neighbor == from_atom:
                 continue
-            if neighbor < from_atom: i, j = neighbor, from_atom
-            else: i, j = from_atom, neighbor
-            new_angle = Angle(i, to_atom, j, type=f"{"-".join([i["type"], to_atom["type"], j["type"]])}")
-            self['angles'].append(new_angle)
+            if neighbor < from_atom:
+                i, j, k = neighbor, to_atom, from_atom
+            else:
+                i, j, k = from_atom, to_atom, neighbor
+            new_angle = Angle(
+                i,
+                j,
+                k,
+                type=f"{"-".join([i["type"], j["type"], k["type"]])}",
+            )
+            print(f"Adding angle {i['id']} {j['id']} {k['id']}")
+            self["angles"].append(new_angle)
 
         # add dihedral
-        for i, j in product(from_atom_neighbors, to_atom_neighbors):
-            if i == j or i == to_atom or j == from_atom:  # loop
+        for i, l in product(from_atom_neighbors, to_atom_neighbors):
+            if i == l or i == to_atom or l == from_atom:  # loop
                 continue
-            if from_atom < to_atom: from_atom, to_atom = from_atom, to_atom; i, j = i, j
-            dihedral_type_names = [i["type"], from_atom["type"], to_atom["type"], j["type"]]
-            new_dihedral = Dihedral(i, from_atom, to_atom, j, type=f"{"-".join(dihedral_type_names)}")
-            self['dihedrals'].append(new_dihedral)
+            if from_atom < to_atom:
+                i, j, k, l = i, from_atom, to_atom, l
+            else:
+                i, j, k, l = l, to_atom, from_atom, i
+            new_dihedral = Dihedral(
+                i,
+                j,
+                k,
+                l,
+                type=f"{"-".join([
+                i["type"],
+                j["type"],
+                k["type"],
+                j["type"],
+            ])}",
+            )
+            print(f"Adding dihedral {i['id']} {j['id']} {k['id']} {l['id']}")
+            self["dihedrals"].append(new_dihedral)
 
         return self
 
     @return_copy
     def link(copy, from_, to_):
         return copy.link_(from_, to_)
-        
 
     def get_bonds_by_atom(self, atom):
-        return Entities([bond for bond in self["bonds"] if atom in [bond.itom, bond.jtom]])
+        return Entities(
+            [bond for bond in self["bonds"] if atom in [bond.itom, bond.jtom]]
+        )
 
     def copy(self):
         return deepcopy(self)
@@ -536,20 +602,12 @@
         topo.add_bonds([(atoms[bond.itom], atoms[bond.jtom]) for bond in bonds])
         return topo
 
-<<<<<<< HEAD
-    def get_segment(self, mask: list[str]):
-        atoms = Entities([atom for atom in self["atoms"] if atom["name"] in mask])
-=======
-    def get_segment(self, mask: list, key: Literal["name", "id"] = "name"):
+    def get_segment_(self, mask: list, key: Literal["name", "id"] = "name", name: str =""):
         atoms = Entities([atom for atom in self["atoms"] if atom[key] in mask])
->>>>>>> 9984ffdd
         bonds = Entities(
             [
                 bond
                 for bond in self["bonds"]
-<<<<<<< HEAD
-                if bond.itom["name"] in mask and bond.jtom["name"] in mask
-=======
                 if bond.itom[key] in mask and bond.jtom[key] in mask
             ]
         )
@@ -570,18 +628,15 @@
                 and dihedral.jtom[key] in mask
                 and dihedral.ktom[key] in mask
                 and dihedral.ltom[key] in mask
->>>>>>> 9984ffdd
             ]
         )
-        return Segment(atoms=atoms, bonds=bonds, angles=angles, dihedrals=dihedrals)
-
-
-class StructProxy(Struct):
-
-    def __init__(self, **entities):
-        super().__init__()
-        for key, value in entities.items():
-            self[key] = value
-
+        return Segment(name=name, atoms=atoms, bonds=bonds, angles=angles, dihedrals=dihedrals)
+    
+    @return_copy
+    def get_segment(copy, mask: list, key: Literal["name", "id"] = "name", name:str=""):
+        return copy.get_segment_(mask, key, name=name)
+
+
+class StructProxy(Struct): ...
 
 class Segment(StructProxy): ...