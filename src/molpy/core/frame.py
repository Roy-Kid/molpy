--- conflicted
+++ resolved
@@ -157,11 +157,7 @@
     @property
     def topology(self):
         return self._topology
-<<<<<<< HEAD
-    
-=======
-
->>>>>>> af31c81e
+    
     @property
     def n_atoms(self):
         return len(self._atoms)
