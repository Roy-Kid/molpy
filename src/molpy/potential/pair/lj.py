# author: Roy Kid
# contact: lijichen365@126.com
# date: 2024-02-18
# version: 0.0.1

import numpy as np
import molpy as mp
from molpy.potential.base import Potential

def segment_sum(data, segment_ids, dim_size):
    data = np.asarray(data)
    s = np.zeros((dim_size,) + data.shape[1:], dtype=data.dtype)
    np.add.at(s, segment_ids, data)
    return s

class LJ126(Potential):

    @staticmethod
    def F(dij, eps, sig):
        power6 = np.power(sig / dij, 6)
        power12 = np.square(power6)
        return 4 * eps * (power12 - power6)

    def __init__(self, epsilon, sigma, cutoff):
        super().__init__('LJ126', 'pair')
        self.epsilon = epsilon
        self.sigma = sigma
        self.cutoff = cutoff

    # def forward(self, input):

    #     rij = input[mp.Alias.Rij]
    #     idx_i = input[mp.Alias.idx_i]
    #     idx_j = input[mp.Alias.idx_j]

    #     energy = self.energy(rij)
    #     pairs_forces = self.forces(rij)
    #     input[mp.Alias.energy] += np.sum(energy)
    #     np.add.at(input.atoms[mp.Alias.forces], idx_i, pairs_forces)
    #     np.add.at(input.atoms[mp.Alias.forces], idx_j, -pairs_forces)
    #     return input

    def energy(self, R, atomtype, idx_i, idx_j):
        """
        compute energy of pair potential

        Args:
            rij (np.ndarray (n_pairs, dim)): displacement vectors

        Returns:
            nd.ndarray (n_pairs, 1): pair energy
        """
        rij = R[idx_j] - R[idx_i]
        pair_eps = self.epsilon[atomtype[idx_i], atomtype[idx_j]]
        pair_sigma = self.sigma[atomtype[idx_i], atomtype[idx_j]]

        dij = np.linalg.norm(rij, axis=-1)  # TODO : PBC
        power_6 = np.power(pair_sigma / dij, 6)
        power_12 = np.square(power_6)
<<<<<<< HEAD

        e = 4 * pair_eps * (power_12 - power_6)
        return e
=======
        eps = self.epsilon
        sig = self.sigma
        return LJ126.F(dij, eps, sig)
>>>>>>> a5c941db
    
    def forces(self, R, atomtype, idx_i, idx_j):
        """
        compute forces of pair potential

        Args:
            rij (np.ndarray (n_paris, dim)): displacement vectors

        Returns:
            np.ndarray (n_pairs, dim): pair forces
        """
        rij = R[idx_j] - R[idx_i]
        pair_eps = self.epsilon[atomtype[idx_i], atomtype[idx_j]]
        pair_sigma = self.sigma[atomtype[idx_i], atomtype[idx_j]]
        dij = np.linalg.norm(rij, axis=-1)
        power_6 = np.power(pair_sigma / dij, 6)
        power_12 = np.square(power_6)

        f = (24 * pair_eps * (2 * power_12 - power_6) / dij**2)[:, None] * rij
        return f<|MERGE_RESOLUTION|>--- conflicted
+++ resolved
@@ -57,15 +57,9 @@
         dij = np.linalg.norm(rij, axis=-1)  # TODO : PBC
         power_6 = np.power(pair_sigma / dij, 6)
         power_12 = np.square(power_6)
-<<<<<<< HEAD
-
-        e = 4 * pair_eps * (power_12 - power_6)
-        return e
-=======
         eps = self.epsilon
         sig = self.sigma
         return LJ126.F(dij, eps, sig)
->>>>>>> a5c941db
     
     def forces(self, R, atomtype, idx_i, idx_j):
         """
