--- conflicted
+++ resolved
@@ -1,10 +1,6 @@
 from .core import *
-<<<<<<< HEAD
 from .typifier import *
-from .element import Element
-=======
 from .potential import *
 from .optimizer import *
 
->>>>>>> b887fd21
 from . import io, op