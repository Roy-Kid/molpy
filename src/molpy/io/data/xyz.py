--- conflicted
+++ resolved
@@ -39,19 +39,11 @@
         Frame
             Frame with:
               * block ``"atoms"``:
-<<<<<<< HEAD
                   - ``element``       -> (N,)  <U3   array
                   - ``x``             -> (N,)  float array
                   - ``y``             -> (N,)  float array
                   - ``z``             -> (N,)  float array
                   - ``atomic_number`` -> (N,)  int array
-=======
-                  - ``element``   -> (N,)  <U3   array
-                  - ``x``         -> (N,)  float array (x-coordinates in Å)
-                  - ``y``         -> (N,)  float array (y-coordinates in Å)
-                  - ``z``         -> (N,)  float array (z-coordinates in Å)
-                  - ``number``    -> (N,)  int array (atomic numbers)
->>>>>>> 8bfe592b
                   - additional columns from Properties if extxyz
               * metadata from comment line
         """
@@ -110,25 +102,15 @@
         atoms_blk = Block()
         atoms_blk["element"] = np.array(symbols, dtype="U3")
 
-<<<<<<< HEAD
         # Store coordinates as separate x, y, z fields
-=======
-        # Store coordinates as separate x, y, z arrays (standard convention)
->>>>>>> 8bfe592b
         coords_array = np.asarray(coords, dtype=float)
         atoms_blk["x"] = coords_array[:, 0]
         atoms_blk["y"] = coords_array[:, 1]
         atoms_blk["z"] = coords_array[:, 2]
 
-<<<<<<< HEAD
         # Add atomic numbers
         z_list = [Element.get_atomic_number(sym) for sym in symbols]
         atoms_blk["atomic_number"] = np.array(z_list, dtype=np.int64)
-=======
-        # Add atomic numbers using "number" field to avoid conflict with "z" coordinate
-        number_list = [Element.get_atomic_number(sym) for sym in symbols]
-        atoms_blk["number"] = np.array(number_list, dtype=np.int64)
->>>>>>> 8bfe592b
 
         return atoms_blk
 
@@ -185,33 +167,20 @@
 
         # Split pos (N×3) into separate x, y, z arrays (standard convention)
         if "pos" in atoms_blk and "x" not in atoms_blk:
-<<<<<<< HEAD
             # pos is (N, 3) array, split into x, y, z
             pos = atoms_blk["pos"]
             if isinstance(pos, np.ndarray) and pos.ndim == 2 and pos.shape[1] == 3:
-=======
-            pos = atoms_blk["pos"]
-            if pos.ndim == 2 and pos.shape[1] == 3:
->>>>>>> 8bfe592b
                 atoms_blk["x"] = pos[:, 0]
                 atoms_blk["y"] = pos[:, 1]
                 atoms_blk["z"] = pos[:, 2]
             else:
                 atoms_blk["x"] = pos
 
-<<<<<<< HEAD
         # Add atomic numbers if not present
         if "atomic_number" not in atoms_blk and "element" in atoms_blk:
             symbols = atoms_blk["element"]
             z_list = [Element.get_atomic_number(str(sym)) for sym in symbols]
             atoms_blk["atomic_number"] = np.array(z_list, dtype=np.int64)
-=======
-        # Add atomic numbers if not present using "number" field to avoid conflict with "z" coordinate
-        if "number" not in atoms_blk and "element" in atoms_blk:
-            symbols = atoms_blk["element"]
-            number_list = [Element.get_atomic_number(str(sym)) for sym in symbols]
-            atoms_blk["number"] = np.array(number_list, dtype=np.int64)
->>>>>>> 8bfe592b
 
         return atoms_blk
 
