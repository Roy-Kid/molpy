from io import StringIO
from pathlib import Path
from typing import Iterable, List, Union

import numpy as np
import nesteddict as nd
import molpy as mp

from .base import TrajectoryReader


class LammpsTrajectoryReader(TrajectoryReader):
    """Reader for LAMMPS trajectory files, supporting multiple files."""

    def __init__(self, fpaths: Union[str, Path, List[Union[str, Path]]]):
        super().__init__(fpaths)
        self._open_all_files()

    def read_frame(self, index: int) -> dict:
        assert index < len(
            self._byte_offsets
        ), f"Frame index {index} out of range ({len(self._byte_offsets)})"

        mm, offset = self.get_file_and_offset(index)
        mm.seek(offset)

        file_idx, start_offset = self._byte_offsets[index]

        # 如果有下一个 offset，就用它作为 end
        if (
            index + 1 < len(self._byte_offsets)
            and self._byte_offsets[index + 1][0] == file_idx
        ):
            end_offset = self._byte_offsets[index + 1][1]
        else:
            end_offset = None  # 读到文件尾

        mm = self._fp_list[file_idx]

        if end_offset is None:
            mm.seek(start_offset)
            frame_bytes = mm.read()  # 读到结尾
        else:
            frame_bytes = mm[start_offset:end_offset]  # 一次性读取所需段

        frame_lines = frame_bytes.decode("utf-8").splitlines()

        return self._parse_frame(frame_lines)

    def _parse_trajectories(self):
        self._open_all_files()
        for file_idx, mm in enumerate(self._fp_list):
            mm.seek(0)
            while True:
                pos = mm.tell()
                line = mm.readline()
                if not line:
                    break
                if line.strip().startswith(b"ITEM: TIMESTEP"):
                    self._byte_offsets.append((file_idx, pos))

    def _parse_frame(self, frame_lines: Iterable[str]) -> mp.Frame:
        header = []
        box_bounds = []
        timestep = int(frame_lines[1].strip())

        for i, line in enumerate(frame_lines):
            if line.startswith("ITEM: BOX BOUNDS"):
                periodic = line.split()[-3:]
                for j in range(3):
                    box_bounds.append(
                        list(map(float, frame_lines[i + j + 1].strip().split()))
                    )
            elif line.startswith("ITEM: ATOMS"):
                header = line.split()[2:]
                data_start = i + 1
                break

<<<<<<< HEAD
        df = nd.ArrayDict.from_csv(
            StringIO("\n".join(frame_lines[data_start:])), header=header, seq=" "
        )
=======
        df = nd.ArrayDict.from_csv(frame_lines[data_start:], header=header)
>>>>>>> 4ec06535
        box_bounds = np.array(box_bounds)

        if box_bounds.shape == (3, 2):
            box_matrix = np.array(
                [
                    [box_bounds[0, 1] - box_bounds[0, 0], 0, 0],
                    [0, box_bounds[1, 1] - box_bounds[1, 0], 0],
                    [0, 0, box_bounds[2, 1] - box_bounds[2, 0]],
                ]
            )
            origin = np.array([box_bounds[0, 0], box_bounds[1, 0], box_bounds[2, 0]])
        elif box_bounds.shape == (3, 3):
            xy, xz, yz = box_bounds[:, 2]
            box_matrix = np.array(
                [
                    [box_bounds[0, 1] - box_bounds[0, 0], xy, xz],
                    [0, box_bounds[1, 1] - box_bounds[1, 0], yz],
                    [0, 0, box_bounds[2, 1] - box_bounds[2, 0]],
                ]
            )
            origin = np.array([box_bounds[0, 0], box_bounds[1, 0], box_bounds[2, 0]])
        else:
            raise ValueError(f"Invalid box bounds shape {box_bounds.shape}")

        box = mp.Box(matrix=box_matrix, origin=origin)
        return mp.Frame(
            {"atoms": df, "box": box, "timestep": timestep},
        )<|MERGE_RESOLUTION|>--- conflicted
+++ resolved
@@ -1,9 +1,9 @@
 from io import StringIO
 from pathlib import Path
-from typing import Iterable, List, Union
+from typing import List, Sequence, Union
 
 import numpy as np
-import nesteddict as nd
+from molpy.core.arraydict import ArrayDict
 import molpy as mp
 
 from .base import TrajectoryReader
@@ -59,7 +59,7 @@
                 if line.strip().startswith(b"ITEM: TIMESTEP"):
                     self._byte_offsets.append((file_idx, pos))
 
-    def _parse_frame(self, frame_lines: Iterable[str]) -> mp.Frame:
+    def _parse_frame(self, frame_lines: Sequence[str]) -> mp.Frame:
         header = []
         box_bounds = []
         timestep = int(frame_lines[1].strip())
@@ -76,13 +76,9 @@
                 data_start = i + 1
                 break
 
-<<<<<<< HEAD
-        df = nd.ArrayDict.from_csv(
+        df = ArrayDict.from_csv(
             StringIO("\n".join(frame_lines[data_start:])), header=header, seq=" "
         )
-=======
-        df = nd.ArrayDict.from_csv(frame_lines[data_start:], header=header)
->>>>>>> 4ec06535
         box_bounds = np.array(box_bounds)
 
         if box_bounds.shape == (3, 2):
