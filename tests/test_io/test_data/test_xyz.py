"""
Tests for XYZReader and XYZWriter using chemfiles-testcases/xyz files.
"""

from pathlib import Path

import numpy as np
import pytest

from molpy.core import Box
from molpy.io.data.xyz import XYZReader
from molpy.core.element import Element


@pytest.fixture
def xyz_test_dir(TEST_DATA_DIR) -> Path:
    return TEST_DATA_DIR / "xyz"


class TestXYZReader:
    """Test XYZ file reading with various formats."""

    def test_standard_xyz_format(self, xyz_test_dir):
        """Test reading standard XYZ format (methane)."""
        reader = XYZReader(xyz_test_dir / "methane.xyz")
        frame = reader.read()

<<<<<<< HEAD
        # Check coordinate fields - should be separate x, y, z 1D arrays
        assert "x" in frame["atoms"]
        assert "y" in frame["atoms"]
        assert "z" in frame["atoms"]
        assert frame["atoms"]["x"].shape == (5,), "x coordinates should be 1D"
        assert frame["atoms"]["y"].shape == (5,), "y coordinates should be 1D"
        assert frame["atoms"]["z"].shape == (5,), "z coordinates should be 1D"
=======
        # Check coordinates are stored as separate x, y, z arrays
        assert "x" in frame["atoms"]
        assert "y" in frame["atoms"]
        assert "z" in frame["atoms"]
        assert frame["atoms"]["x"].shape == (5,), "x-coordinates should be 1D array of length N"
        assert frame["atoms"]["y"].shape == (5,), "y-coordinates should be 1D array of length N"
        assert frame["atoms"]["z"].shape == (5,), "z-coordinates should be 1D array of length N"
>>>>>>> 8bfe592b

        # Check elements
        assert "element" in frame["atoms"]
        elements = frame["atoms"]["element"]
        assert elements[0] == "C", "First atom should be Carbon"
        assert all(elements[1:] == "H"), "Other atoms should be Hydrogen"

        # Check atomic numbers
<<<<<<< HEAD
        assert "atomic_number" in frame["atoms"]
        assert (
            frame["atoms"]["atomic_number"][0] == 6
        ), "Carbon should have atomic_number=6"
        assert all(
            frame["atoms"]["atomic_number"][1:] == 1
        ), "Hydrogen should have atomic_number=1"
=======
        assert "number" in frame["atoms"]
        assert frame["atoms"]["number"][0] == 6, "Carbon should have Z=6"
        assert all(frame["atoms"]["number"][1:] == 1), "Hydrogen should have Z=1"
>>>>>>> 8bfe592b

    def test_extended_xyz_format(self, xyz_test_dir):
        """Test reading extended XYZ format with Properties."""
        reader = XYZReader(xyz_test_dir / "extended.xyz")
        frame = reader.read()

<<<<<<< HEAD
        # Check coordinate fields - should be separate x, y, z 1D arrays
        assert "x" in frame["atoms"]
        assert "y" in frame["atoms"]
        assert "z" in frame["atoms"]
        assert frame["atoms"]["x"].shape == (192,), "x coordinates should be 1D"
        assert frame["atoms"]["y"].shape == (192,), "y coordinates should be 1D"
        assert frame["atoms"]["z"].shape == (192,), "z coordinates should be 1D"
=======
        # Check coordinates are stored as separate x, y, z arrays
        assert "x" in frame["atoms"]
        assert "y" in frame["atoms"]
        assert "z" in frame["atoms"]
        assert frame["atoms"]["x"].shape == (192,), "x-coordinates should be 1D array"
        assert frame["atoms"]["y"].shape == (192,), "y-coordinates should be 1D array"
        assert frame["atoms"]["z"].shape == (192,), "z-coordinates should be 1D array"
>>>>>>> 8bfe592b

        # Check box from Lattice
        box = frame.box
        assert isinstance(box, Box)
        assert box.matrix.shape == (3, 3)
        assert np.allclose(
            box.matrix,
            np.array(
                [
                    [8.43116035, 0.0, 0.0],
                    [0.158219155128, 14.5042431863, 0.0],
                    [1.16980663624, 4.4685149855, 14.9100096405],
                ]
            ),
        )

        # Check metadata
        assert "ENERGY" in frame.metadata
        assert float(frame.metadata["ENERGY"]) == pytest.approx(-2069.84934116)
        assert "Natoms" in frame.metadata
        assert frame.metadata["Natoms"] == "192"

        # Check atomic numbers are present
<<<<<<< HEAD
        assert "atomic_number" in frame["atoms"]
        assert frame["atoms"]["atomic_number"].shape == (192,)
=======
        assert "number" in frame["atoms"]
        assert frame["atoms"]["number"].shape == (192,)
>>>>>>> 8bfe592b

    def test_extended_xyz_with_properties(self, xyz_test_dir):
        """Test extended XYZ with Properties specification parsing."""
        reader = XYZReader(xyz_test_dir / "extended.xyz")
        frame = reader.read()

        # The extended.xyz has Properties=species:S:1:pos:R:3:CS:R:2
        # Check that species was mapped to element
        assert "element" in frame["atoms"]

        # Check that pos was split into x, y, z
        assert "x" in frame["atoms"]
        assert "y" in frame["atoms"]
        assert "z" in frame["atoms"]
        assert frame["atoms"]["x"].shape == (192,)
        assert frame["atoms"]["y"].shape == (192,)
        assert frame["atoms"]["z"].shape == (192,)

        # Check that CS (custom property) is present
        assert "CS" in frame["atoms"]
        assert frame["atoms"]["CS"].shape == (192, 2)

    def test_water_xyz(self, xyz_test_dir):
        """Test reading water.xyz file."""
        reader = XYZReader(xyz_test_dir / "water.xyz")
        frame = reader.read()

        # Water has 3 atoms per molecule
        assert "x" in frame["atoms"]
        assert "y" in frame["atoms"]
        assert "z" in frame["atoms"]
<<<<<<< HEAD
        assert (
            len(frame["atoms"]["x"])
            == len(frame["atoms"]["y"])
            == len(frame["atoms"]["z"])
        )

        # Check atomic numbers
        assert "atomic_number" in frame["atoms"]
        # Water molecules have O-H-H pattern
        atomic_numbers = frame["atoms"]["atomic_number"]
        assert (
            len(atomic_numbers) % 3 == 0
=======
        # Coordinates should be 1D arrays
        assert frame["atoms"]["x"].ndim == 1, "Coordinates should be 1D"
        assert frame["atoms"]["y"].ndim == 1, "Coordinates should be 1D"
        assert frame["atoms"]["z"].ndim == 1, "Coordinates should be 1D"

        # Check atomic numbers
        assert "number" in frame["atoms"]
        # Water molecules have O-H-H pattern
        num_values = frame["atoms"]["number"]
        assert (
            len(num_values) % 3 == 0
>>>>>>> 8bfe592b
        ), "Should have multiple of 3 atoms (water molecules)"

    def test_topology_xyz(self, xyz_test_dir):
        """Test reading topology.xyz file."""
        reader = XYZReader(xyz_test_dir / "topology.xyz")
        frame = reader.read()

        # Check basic structure
        assert "x" in frame["atoms"]
        assert "y" in frame["atoms"]
        assert "z" in frame["atoms"]
        assert "element" in frame["atoms"]
<<<<<<< HEAD
        assert "atomic_number" in frame["atoms"]
=======
        assert "number" in frame["atoms"]
>>>>>>> 8bfe592b

        # Coordinates should be 1D arrays
        assert frame["atoms"]["x"].ndim == 1
        assert frame["atoms"]["y"].ndim == 1
        assert frame["atoms"]["z"].ndim == 1

    def test_velocities_xyz(self, xyz_test_dir):
        """Test reading XYZ with velocities."""
        reader = XYZReader(xyz_test_dir / "velocities.xyz")
        frame = reader.read()

        # Check structure
        assert "x" in frame["atoms"]
        assert "y" in frame["atoms"]
        assert "z" in frame["atoms"]
        assert "element" in frame["atoms"]
<<<<<<< HEAD
        assert "atomic_number" in frame["atoms"]
=======
        assert "number" in frame["atoms"]
>>>>>>> 8bfe592b

        # Check if velocities are present (depends on Properties specification)
        # The file might have velocities in the Properties field
        atoms = frame["atoms"]
        assert atoms["x"].ndim == 1
<<<<<<< HEAD
        assert atoms["y"].ndim == 1
        assert atoms["z"].ndim == 1
=======
>>>>>>> 8bfe592b

    def test_atomic_number_generation(self, xyz_test_dir):
        """Test that atomic numbers are correctly generated from element symbols."""
        reader = XYZReader(xyz_test_dir / "methane.xyz")
        frame = reader.read()

        elements = frame["atoms"]["element"]
<<<<<<< HEAD
        atomic_numbers = frame["atoms"]["atomic_number"]

        # Verify atomic numbers match elements
        for elem, z in zip(elements, atomic_numbers):
            expected_z = Element.get_atomic_number(elem)
            assert (
                z == expected_z
            ), f"Element {elem} should have atomic_number={expected_z}, got {z}"

    def test_coordinate_array_shape(self, xyz_test_dir):
        """Test that coordinates are separate 1D arrays."""
=======
        num_values = frame["atoms"]["number"]

        # Verify atomic numbers match elements
        for elem, num in zip(elements, num_values):
            expected_num = Element.get_atomic_number(elem)
            assert (
                num == expected_num
            ), f"Element {elem} should have Z={expected_num}, got {num}"

    def test_coordinate_array_shape(self, xyz_test_dir):
        """Test that coordinates are stored as three separate 1D arrays."""
>>>>>>> 8bfe592b
        test_files = ["methane.xyz", "water.xyz", "topology.xyz"]

        for filename in test_files:
            reader = XYZReader(xyz_test_dir / filename)
            frame = reader.read()

            x = frame["atoms"]["x"]
            y = frame["atoms"]["y"]
            z = frame["atoms"]["z"]
<<<<<<< HEAD
            assert x.ndim == 1, f"{filename}: x coordinates should be 1D"
            assert y.ndim == 1, f"{filename}: y coordinates should be 1D"
            assert z.ndim == 1, f"{filename}: z coordinates should be 1D"
            assert (
                len(x) == len(y) == len(z)
            ), f"{filename}: x, y, z should have same length"
=======
            assert x.ndim == 1, f"{filename}: x-coordinates should be 1D"
            assert y.ndim == 1, f"{filename}: y-coordinates should be 1D"
            assert z.ndim == 1, f"{filename}: z-coordinates should be 1D"
            assert x.shape == y.shape == z.shape, f"{filename}: all coordinates should have same length"
>>>>>>> 8bfe592b

    def test_element_to_atomic_number_mapping(self, xyz_test_dir):
        """Test various element symbols are correctly mapped to atomic numbers."""
        # Create a test with known elements
        reader = XYZReader(xyz_test_dir / "extended.xyz")
        frame = reader.read()

        # Check that all atomic numbers are valid (> 0)
<<<<<<< HEAD
        atomic_numbers = frame["atoms"]["atomic_number"]
        assert all(atomic_numbers > 0), "All atomic numbers should be positive"
=======
        num_values = frame["atoms"]["number"]
        assert all(num_values > 0), "All atomic numbers should be positive"
>>>>>>> 8bfe592b

        # Check that elements and atomic numbers are consistent
        if "element" in frame["atoms"]._vars:
            elements = frame["atoms"]["element"]
<<<<<<< HEAD
            for elem, z in zip(elements, atomic_numbers):
                expected_z = Element.get_atomic_number(str(elem))
                assert z == expected_z
=======
            for elem, num in zip(elements, num_values):
                expected_num = Element.get_atomic_number(str(elem))
                assert num == expected_num
>>>>>>> 8bfe592b

    def test_metadata_extraction(self, xyz_test_dir):
        """Test that metadata from comment line is correctly extracted."""
        reader = XYZReader(xyz_test_dir / "extended.xyz")
        frame = reader.read()

        # Check various metadata fields
        assert "ENERGY" in frame.metadata
        assert "Natoms" in frame.metadata
        assert "NAME" in frame.metadata

        # Metadata values should be strings or parsed values
        assert isinstance(frame.metadata["ENERGY"], (str, float))
        assert isinstance(frame.metadata["Natoms"], str)

    def test_empty_comment_line(self, xyz_test_dir):
        """Test XYZ file with empty comment line."""
        reader = XYZReader(xyz_test_dir / "methane.xyz")
        frame = reader.read()

        # Should still parse correctly even with empty comment
        assert "x" in frame["atoms"]
        assert "y" in frame["atoms"]
        assert "z" in frame["atoms"]
<<<<<<< HEAD
        assert "atomic_number" in frame["atoms"]
=======
        assert "number" in frame["atoms"]
>>>>>>> 8bfe592b

    def test_spaces_in_xyz(self, xyz_test_dir):
        """Test XYZ file with various spacing."""
        reader = XYZReader(xyz_test_dir / "spaces.xyz")
        frame = reader.read()

        # Should handle various spacing correctly
        assert "x" in frame["atoms"]
        assert "y" in frame["atoms"]
        assert "z" in frame["atoms"]
        assert "element" in frame["atoms"]
        assert frame["atoms"]["x"].ndim == 1
        assert frame["atoms"]["y"].ndim == 1
        assert frame["atoms"]["z"].ndim == 1<|MERGE_RESOLUTION|>--- conflicted
+++ resolved
@@ -25,23 +25,19 @@
         reader = XYZReader(xyz_test_dir / "methane.xyz")
         frame = reader.read()
 
-<<<<<<< HEAD
-        # Check coordinate fields - should be separate x, y, z 1D arrays
-        assert "x" in frame["atoms"]
-        assert "y" in frame["atoms"]
-        assert "z" in frame["atoms"]
-        assert frame["atoms"]["x"].shape == (5,), "x coordinates should be 1D"
-        assert frame["atoms"]["y"].shape == (5,), "y coordinates should be 1D"
-        assert frame["atoms"]["z"].shape == (5,), "z coordinates should be 1D"
-=======
         # Check coordinates are stored as separate x, y, z arrays
         assert "x" in frame["atoms"]
         assert "y" in frame["atoms"]
         assert "z" in frame["atoms"]
-        assert frame["atoms"]["x"].shape == (5,), "x-coordinates should be 1D array of length N"
-        assert frame["atoms"]["y"].shape == (5,), "y-coordinates should be 1D array of length N"
-        assert frame["atoms"]["z"].shape == (5,), "z-coordinates should be 1D array of length N"
->>>>>>> 8bfe592b
+        assert frame["atoms"]["x"].shape == (
+            5,
+        ), "x-coordinates should be 1D array of length N"
+        assert frame["atoms"]["y"].shape == (
+            5,
+        ), "y-coordinates should be 1D array of length N"
+        assert frame["atoms"]["z"].shape == (
+            5,
+        ), "z-coordinates should be 1D array of length N"
 
         # Check elements
         assert "element" in frame["atoms"]
@@ -50,34 +46,15 @@
         assert all(elements[1:] == "H"), "Other atoms should be Hydrogen"
 
         # Check atomic numbers
-<<<<<<< HEAD
-        assert "atomic_number" in frame["atoms"]
-        assert (
-            frame["atoms"]["atomic_number"][0] == 6
-        ), "Carbon should have atomic_number=6"
-        assert all(
-            frame["atoms"]["atomic_number"][1:] == 1
-        ), "Hydrogen should have atomic_number=1"
-=======
         assert "number" in frame["atoms"]
         assert frame["atoms"]["number"][0] == 6, "Carbon should have Z=6"
         assert all(frame["atoms"]["number"][1:] == 1), "Hydrogen should have Z=1"
->>>>>>> 8bfe592b
 
     def test_extended_xyz_format(self, xyz_test_dir):
         """Test reading extended XYZ format with Properties."""
         reader = XYZReader(xyz_test_dir / "extended.xyz")
         frame = reader.read()
 
-<<<<<<< HEAD
-        # Check coordinate fields - should be separate x, y, z 1D arrays
-        assert "x" in frame["atoms"]
-        assert "y" in frame["atoms"]
-        assert "z" in frame["atoms"]
-        assert frame["atoms"]["x"].shape == (192,), "x coordinates should be 1D"
-        assert frame["atoms"]["y"].shape == (192,), "y coordinates should be 1D"
-        assert frame["atoms"]["z"].shape == (192,), "z coordinates should be 1D"
-=======
         # Check coordinates are stored as separate x, y, z arrays
         assert "x" in frame["atoms"]
         assert "y" in frame["atoms"]
@@ -85,7 +62,6 @@
         assert frame["atoms"]["x"].shape == (192,), "x-coordinates should be 1D array"
         assert frame["atoms"]["y"].shape == (192,), "y-coordinates should be 1D array"
         assert frame["atoms"]["z"].shape == (192,), "z-coordinates should be 1D array"
->>>>>>> 8bfe592b
 
         # Check box from Lattice
         box = frame.box
@@ -109,13 +85,8 @@
         assert frame.metadata["Natoms"] == "192"
 
         # Check atomic numbers are present
-<<<<<<< HEAD
-        assert "atomic_number" in frame["atoms"]
-        assert frame["atoms"]["atomic_number"].shape == (192,)
-=======
         assert "number" in frame["atoms"]
         assert frame["atoms"]["number"].shape == (192,)
->>>>>>> 8bfe592b
 
     def test_extended_xyz_with_properties(self, xyz_test_dir):
         """Test extended XYZ with Properties specification parsing."""
@@ -147,20 +118,6 @@
         assert "x" in frame["atoms"]
         assert "y" in frame["atoms"]
         assert "z" in frame["atoms"]
-<<<<<<< HEAD
-        assert (
-            len(frame["atoms"]["x"])
-            == len(frame["atoms"]["y"])
-            == len(frame["atoms"]["z"])
-        )
-
-        # Check atomic numbers
-        assert "atomic_number" in frame["atoms"]
-        # Water molecules have O-H-H pattern
-        atomic_numbers = frame["atoms"]["atomic_number"]
-        assert (
-            len(atomic_numbers) % 3 == 0
-=======
         # Coordinates should be 1D arrays
         assert frame["atoms"]["x"].ndim == 1, "Coordinates should be 1D"
         assert frame["atoms"]["y"].ndim == 1, "Coordinates should be 1D"
@@ -172,7 +129,6 @@
         num_values = frame["atoms"]["number"]
         assert (
             len(num_values) % 3 == 0
->>>>>>> 8bfe592b
         ), "Should have multiple of 3 atoms (water molecules)"
 
     def test_topology_xyz(self, xyz_test_dir):
@@ -185,11 +141,7 @@
         assert "y" in frame["atoms"]
         assert "z" in frame["atoms"]
         assert "element" in frame["atoms"]
-<<<<<<< HEAD
-        assert "atomic_number" in frame["atoms"]
-=======
-        assert "number" in frame["atoms"]
->>>>>>> 8bfe592b
+        assert "number" in frame["atoms"]
 
         # Coordinates should be 1D arrays
         assert frame["atoms"]["x"].ndim == 1
@@ -206,21 +158,12 @@
         assert "y" in frame["atoms"]
         assert "z" in frame["atoms"]
         assert "element" in frame["atoms"]
-<<<<<<< HEAD
-        assert "atomic_number" in frame["atoms"]
-=======
-        assert "number" in frame["atoms"]
->>>>>>> 8bfe592b
+        assert "number" in frame["atoms"]
 
         # Check if velocities are present (depends on Properties specification)
         # The file might have velocities in the Properties field
         atoms = frame["atoms"]
         assert atoms["x"].ndim == 1
-<<<<<<< HEAD
-        assert atoms["y"].ndim == 1
-        assert atoms["z"].ndim == 1
-=======
->>>>>>> 8bfe592b
 
     def test_atomic_number_generation(self, xyz_test_dir):
         """Test that atomic numbers are correctly generated from element symbols."""
@@ -228,19 +171,6 @@
         frame = reader.read()
 
         elements = frame["atoms"]["element"]
-<<<<<<< HEAD
-        atomic_numbers = frame["atoms"]["atomic_number"]
-
-        # Verify atomic numbers match elements
-        for elem, z in zip(elements, atomic_numbers):
-            expected_z = Element.get_atomic_number(elem)
-            assert (
-                z == expected_z
-            ), f"Element {elem} should have atomic_number={expected_z}, got {z}"
-
-    def test_coordinate_array_shape(self, xyz_test_dir):
-        """Test that coordinates are separate 1D arrays."""
-=======
         num_values = frame["atoms"]["number"]
 
         # Verify atomic numbers match elements
@@ -252,7 +182,6 @@
 
     def test_coordinate_array_shape(self, xyz_test_dir):
         """Test that coordinates are stored as three separate 1D arrays."""
->>>>>>> 8bfe592b
         test_files = ["methane.xyz", "water.xyz", "topology.xyz"]
 
         for filename in test_files:
@@ -262,19 +191,12 @@
             x = frame["atoms"]["x"]
             y = frame["atoms"]["y"]
             z = frame["atoms"]["z"]
-<<<<<<< HEAD
-            assert x.ndim == 1, f"{filename}: x coordinates should be 1D"
-            assert y.ndim == 1, f"{filename}: y coordinates should be 1D"
-            assert z.ndim == 1, f"{filename}: z coordinates should be 1D"
-            assert (
-                len(x) == len(y) == len(z)
-            ), f"{filename}: x, y, z should have same length"
-=======
             assert x.ndim == 1, f"{filename}: x-coordinates should be 1D"
             assert y.ndim == 1, f"{filename}: y-coordinates should be 1D"
             assert z.ndim == 1, f"{filename}: z-coordinates should be 1D"
-            assert x.shape == y.shape == z.shape, f"{filename}: all coordinates should have same length"
->>>>>>> 8bfe592b
+            assert (
+                x.shape == y.shape == z.shape
+            ), f"{filename}: all coordinates should have same length"
 
     def test_element_to_atomic_number_mapping(self, xyz_test_dir):
         """Test various element symbols are correctly mapped to atomic numbers."""
@@ -283,26 +205,15 @@
         frame = reader.read()
 
         # Check that all atomic numbers are valid (> 0)
-<<<<<<< HEAD
-        atomic_numbers = frame["atoms"]["atomic_number"]
-        assert all(atomic_numbers > 0), "All atomic numbers should be positive"
-=======
         num_values = frame["atoms"]["number"]
         assert all(num_values > 0), "All atomic numbers should be positive"
->>>>>>> 8bfe592b
 
         # Check that elements and atomic numbers are consistent
         if "element" in frame["atoms"]._vars:
             elements = frame["atoms"]["element"]
-<<<<<<< HEAD
-            for elem, z in zip(elements, atomic_numbers):
-                expected_z = Element.get_atomic_number(str(elem))
-                assert z == expected_z
-=======
             for elem, num in zip(elements, num_values):
                 expected_num = Element.get_atomic_number(str(elem))
                 assert num == expected_num
->>>>>>> 8bfe592b
 
     def test_metadata_extraction(self, xyz_test_dir):
         """Test that metadata from comment line is correctly extracted."""
@@ -327,11 +238,7 @@
         assert "x" in frame["atoms"]
         assert "y" in frame["atoms"]
         assert "z" in frame["atoms"]
-<<<<<<< HEAD
-        assert "atomic_number" in frame["atoms"]
-=======
-        assert "number" in frame["atoms"]
->>>>>>> 8bfe592b
+        assert "number" in frame["atoms"]
 
     def test_spaces_in_xyz(self, xyz_test_dir):
         """Test XYZ file with various spacing."""
